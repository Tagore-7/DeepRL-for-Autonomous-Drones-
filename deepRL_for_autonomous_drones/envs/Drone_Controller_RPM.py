import argparse
import os 
import gymnasium as gym
from gymnasium.spaces import Box, Discrete
import numpy as np
import pybullet as p
import pybullet_data
import time
import random
import xml.etree.ElementTree as ET
import math
import noise
import multiprocessing
import pkg_resources

from stable_baselines3 import PPO, A2C, DDPG, TD3, SAC
from sb3_contrib import ARS, CrossQ, TQC, TRPO
from stable_baselines3.common.noise import NormalActionNoise
from stable_baselines3.common.evaluation import evaluate_policy
from stable_baselines3.common.callbacks import EvalCallback, BaseCallback
from stable_baselines3.common.monitor import Monitor
from stable_baselines3.common.env_util import make_vec_env
from stable_baselines3.common.vec_env import SubprocVecEnv

from deepRL_for_autonomous_drones.envs.Base_Drone_Controller import BaseDroneController

def parse_args():
    parser = argparse.ArgumentParser(description='Benchmarking DeepRL algorithms for drone landing task')
    parser.add_argument('--algorithm_name', type=str, default='PPO',
                        help='The name of the algorithm to benchmark. Options: PPO, A2C, DDPG, TD3, SAC, ARS, CROSSQ, TQC, TRPO')
    parser.add_argument('--boundary_limits', type=int, default=20,
                        help='The boundary limits for the drone to fly in the environment')
    parser.add_argument('--launch_pad_position', type=lambda x: np.array([float(i) for i in x.split(",")]),
                        default=np.array([0, 0, 0]),
                        help='The position of the launch pad for the drone to land on in the environment')
    parser.add_argument('--gravity', type=float, default=-9.8,
                        help='The gravity value for the environment')
    parser.add_argument('--distance_reward_weight', type=float, default=2.0,
                        help='The weight for the distance reward (distance between drone and launch pad)')
    parser.add_argument('--leg_contact_reward', type=int, default=100,
                        help='The reward for the drone making contact with the launch pad')
    parser.add_argument('--tensorboard_log_dir', type=str, default='./logs_metrics_benchmark_tensorboard/',
                        help='The directory to store TensorBoard logs')
    parser.add_argument('--model_name_to_save', type=str, default='drone_landing_model_using_ppo',
                        help='Name of the model to save')
    parser.add_argument('--visual_mode', type=str, default="DIRECT",
                        help='Visual mode of the environment: GUI or DIRECT')
    parser.add_argument('--discount_factor', type=float, default=0.99,
                        help='Discount factor (gamma) for the RL algorithm')
    parser.add_argument('--reward_function', type = int, default= 1, 
                        help = 'Which reward function you want to use: 1 or 2 or 3')
    parser.add_argument('--debug_axes', type=bool, default=False,
                        help='Draws visual lines for drone axes for debugging')
    parser.add_argument('--add_obstacles', type=bool, default=False,
                        help='Determines if there will obstacles')
    parser.add_argument('--enable_wind', type=bool, default=False,
                        help='Determines if there will be wind effects applied to the drone')
    parser.add_argument('--enable_ground_effect', type=bool, default=False,
                        help='Determines if there will be ground effects applied to the drone')
    return parser.parse_args()

args = parse_args()

class DroneControllerRPM(BaseDroneController):
    def __init__(self):
        super(DroneControllerRPM, self).__init__(args=args)
        # self.pid = DSLPIDControl(DroneModel.CF2X)
        self.enable_wind: bool = self.args.enable_wind
        self.reward_function = self.args.reward_function

    def _actionSpace(self): 
        #---- RPMs of the four drone rotors ----#
        #---- [RPM_0, RPM_1, RPM_2, RPM_3]  ----#
        act_lower_bound = np.array([-1, -1, -1, -1], dtype=np.float32)
        act_upper_bound = np.array([ 1,  1,  1,  1], dtype=np.float32)

        #---- Add action buffer to action space ----#
        for _ in range(self.ACTION_BUFFER_SIZE):
            self.action_buffer.append(np.zeros(4))

        self.action_space = Box(low=act_lower_bound, high=act_upper_bound, dtype=np.float32)
        return self.action_space
    
    def _observationSpace(self):
        # ---- [x, y, z, roll, pitch, yaw, vx, vy, vz, wx, wy, wz] ---- #
        lo = -np.inf
        hi = np.inf
        obs_lower_bound = np.array([lo, lo, lo, lo, lo, lo, lo, lo, lo, lo, lo, lo])
        obs_upper_bound = np.array([hi, hi, hi, hi, hi, hi, hi, hi, hi, hi, hi, hi])

        #---- Add action buffer to observation space ----#
        #---- Adds the drones RPM actions to the observation space            ----#
        #---- So that the RL agent sees a recent history of actions performed ----#
        act_lo = -1
        act_hi = +1
        for _ in range(self.ACTION_BUFFER_SIZE):
            obs_lower_bound = np.hstack([obs_lower_bound, np.array([act_lo,act_lo,act_lo,act_lo])])
            obs_upper_bound = np.hstack([obs_upper_bound, np.array([act_hi,act_hi,act_hi,act_hi])])

        self.observation_space = Box(low=obs_lower_bound, high=obs_upper_bound, dtype=np.float32)
        return self.observation_space

    def _dragWind(self):
        # _, orientation = p.getBasePositionAndOrientation(self.drone)
        # linear_vel, _ = p.getBaseVelocity(self.drone)
        # base_rot = np.array(p.getMatrixFromQuaternion(orientation)).reshape(3, 3)
        # relative_velocity = np.array(linear_vel) - self.wind_force

        base_rot = np.array(p.getMatrixFromQuaternion(self.quat)).reshape(3, 3)
        relative_velocity = np.array(self.vel) - self.wind_force

        drag = np.dot(base_rot.T, self.DRAG_COEFF * np.array(relative_velocity))
        p.applyExternalForce(
            self.drone,
            4,
            forceObj=drag,
            posObj=[0, 0, 0],
            flags=p.LINK_FRAME,
        )

    def _groundEffect(self, rpm):
        """
        Simulates ground effect, where the drone experiences increased lift
        when flying closer to the ground. It calculates additional thrust contributions
        for reach rotor. Allows for a more accurate representation of drone behavior during
        low-altitude flight.
        """

        #---- Kin. info of all links (propellers and center of mass) ----#
        link_states = p.getLinkStates(
            self.drone,
            linkIndices=[0, 1, 2, 3, 4],
            computeLinkVelocity=1,
            computeForwardKinematics=1
        )

        #---- Simple, per-propeller ground effects ----#
        prop_heights = np.array([link_states[0][0][2], link_states[1][0][2], link_states[2][0][2], link_states[3][0][2]])
        prop_heights = np.clip(prop_heights, self.GND_EFF_H_CLIP, np.inf)
        gnd_effects = np.array(rpm**2) * self.KF * self.GND_EFF_COEFF * (self.PROP_RADIUS/(4 * prop_heights))**2
        if np.abs(self.rpy[0]) < np.pi/2 and np.abs(self.rpy[1]) < np.pi/2:
            for i in range(4):
                p.applyExternalForce(
                    self.drone,
                    i,
                    forceObj=[0, 0, gnd_effects[i]],
                    posObj=[0, 0, 0],
                    flags=p.LINK_FRAME
                )

    def _normalizedActionToRPM(self, action):
        if np.any(np.abs(action) > 1):
            print("Normalized action out of bounds")
        return np.where(action <= 0, (action+1)*self.HOVER_RPM, self.HOVER_RPM + (self.MAX_RPM - self.HOVER_RPM)*action)
        
    def _preprocessAction(self, action):
        self.action_buffer.append(action)
        rpm = np.array(self.HOVER_RPM * (1+0.05*action))

        return rpm
        
    def _physics(self, rpm):
        forces = np.array(rpm**2) * self.KF
        torques = np.array(rpm**2) * self.KM

        z_torque = (-torques[0] + torques[1] - torques[2] + torques[3])

        for i in range(4):
            p.applyExternalForce(
                self.drone,
                i,
                forceObj=[0, 0, forces[i]],
                posObj=[0, 0, 0],
                flags=p.LINK_FRAME,
            )
        p.applyExternalTorque(
            self.drone,
            4,
            torqueObj=[0, 0, z_torque],
            flags=p.LINK_FRAME,
        )
  
    def step(self, action):
        clipped_action = np.reshape(self._preprocessAction(action), 4)

        if self.PYB_STEPS_PER_CTRL > 1 and self.enable_ground_effect:
            self._updateAndStoreKinematicInformation()
        for _ in range(self.PYB_STEPS_PER_CTRL):
            self._physics(clipped_action)

            position, _ = p.getBasePositionAndOrientation(self.drone)
            p.resetDebugVisualizerCamera(cameraDistance=0.5, cameraYaw=0, cameraPitch=-45, cameraTargetPosition=position)
            p.stepSimulation()

            if self.enable_ground_effect:
                self._groundEffect(clipped_action)

            p_s = self.rng.uniform(0, 1) # Probability for wind at each step
<<<<<<< HEAD
            if self._wind_effect_active and p_s < 0.3:
=======
            if self.enable_wind and p_s < 0.3 and self.wind_active:
>>>>>>> 67b72c34
                self._dragWind()

            self.last_clipped_action = clipped_action

            if args.visual_mode.upper() == "GUI":
                time.sleep(self.time_step)

            # Update moving blocks on each simulation step.
            if self.add_obstacles and self._obstacles_active:
                self._updateMovingBlocks() 

        #---- Update and store the drones kinematic information ----#
        self._updateAndStoreKinematicInformation()

        observation = self._getObservation()
        reward = self._computeReward(observation, action, self.reward_function)
        terminated = self._computeTerminated()
        truncated = self._computeTruncated()

        self.step_counter = self.step_counter + (1 * self.PYB_STEPS_PER_CTRL)
        return observation, reward, terminated, truncated, {}

    def _computeTerminated(self):
        if self.landed:
            return True
        
        return False
        
    def _computeTruncated(self):
        state = self._getDroneStateVector()
        
        if self.crashed or self.step_counter >= self.max_steps:
              return True
        
        contact_with_ground = p.getContactPoints(self.drone, self.plane)
        if contact_with_ground:
            self.crashed = True 
            return True

        if self.args.add_obstacles:
            if any(p.getContactPoints(self.drone, obstacle) for obstacle in self.obstacles):
                self.crashed = True
                return True
              
        if state[2] <= 0 or abs(state[0]) > self.boundary_limits or abs(state[1]) > self.boundary_limits or state[1] > self.boundary_limits:
              self.crashed = True 
              return True
        
        return False

class EpisodeRewardCallback(BaseCallback):
    def __init__(self, verbose=1):
        super(EpisodeRewardCallback, self).__init__(verbose)
        self.episode_rewards = []

    def _on_step(self) -> bool:
        """
        This function is called at every step during training.
        """
        # Get monitor information from SB3 environment
        if "episode" in self.locals["infos"][0]:
            ep_reward = self.locals["infos"][0]["episode"]["r"]
            self.episode_rewards.append(ep_reward)
            print(f"Episode Reward: {ep_reward:.2f}")

        return True

    
class ToggleWindCallback(BaseCallback):
    def __init__(self, threshold: int, verbose=0):
        super(ToggleWindCallback, self).__init__(verbose)
        self.threshold = threshold
        self.has_toggled = False

    def _on_step(self) -> bool:
        if not self.has_toggled and self.model.num_timesteps >= self.threshold:
            print(f"Enabling wind effect at timestep: {self.model.num_timesteps}")
            self.training_env.env_method("setWindEffects", True)
            self.has_toggled = True
        return True
    
class ToggleStaticBlocksCallback(BaseCallback):
    def __init__(self, threshold: int, verbose=0):
        super(ToggleStaticBlocksCallback, self).__init__(verbose)
        self.threshold = threshold
        self.has_toggled = False

    def _on_step(self) -> bool:
        if not self.has_toggled and self.model.num_timesteps >= self.threshold:
            print(f"Enabling static blocks at timestep: {self.model.num_timesteps}")
            self.training_env.env_method("setStaticBlocks", True)
            self.has_toggled = True
        return True

class ToggleDonutObstaclesCallback(BaseCallback):
    def __init__(self, threshold: int, verbose=0):
        super(ToggleDonutObstaclesCallback, self).__init__(verbose)
        self.threshold = threshold
        self.has_toggled = False

    def _on_step(self) -> bool:
        if not self.has_toggled and self.model.num_timesteps >= self.threshold:
            print(f"Enabling donut obstacles at timestep: {self.model.num_timesteps}")
            self.training_env.env_method("setDonutObstacles", True)
            self.has_toggled = True
        return True

class ToggleMovingBlocksCallback(BaseCallback):
    def __init__(self, threshold: int, verbose=0):
        super(ToggleMovingBlocksCallback, self).__init__(verbose)
        self.threshold = threshold
        self.has_toggled = False

    def _on_step(self) -> bool:
        if not self.has_toggled and self.model.num_timesteps >= self.threshold:
            print(f"Enabling moving blocks at timestep: {self.model.num_timesteps}")
            self.training_env.env_method("setMovingBlocks", True)
            self.has_toggled = True
        return True

class SaveModelCallback(BaseCallback):
    def __init__(self, thresholds, save_paths, verbose=1):
        super(SaveModelCallback, self).__init__(verbose)
        self.thresholds = thresholds  # List of timesteps at which to save the model
        self.save_paths = save_paths  # List of corresponding file names
        self.saved = [False] * len(thresholds)

    def _on_step(self) -> bool:
        for i, threshold in enumerate(self.thresholds):
            if not self.saved[i] and self.model.num_timesteps >= threshold:
                self.model.save(self.save_paths[i])
                print(f"Saved model at {threshold} timesteps to {self.save_paths[i]}")
                self.saved[i] = True
        return True

def main():
    num_cpu = multiprocessing.cpu_count()
    print(f"Number of CPU cores available: {num_cpu}")
    if args.visual_mode.upper() == "GUI":
        num_cpu = 1
        env = Monitor(DroneControllerRPM())
    else: 
        num_cpu = multiprocessing.cpu_count()
        env = make_vec_env(
          lambda: Monitor(DroneControllerRPM()),
          n_envs=num_cpu,
          vec_env_cls=SubprocVecEnv,
          seed=42
         )

    tensorboard_log_dir = args.tensorboard_log_dir
    gamma_value = args.discount_factor
    algorithm_name = args.algorithm_name.upper()
    
    #---- Custom callbacks ----#
    reward_callback = EpisodeRewardCallback()
    toggle_wind = ToggleWindCallback(threshold=int(10e6))
    toggle_static = ToggleStaticBlocksCallback(threshold=int(20e6))
    toggle_donuts = ToggleDonutObstaclesCallback(threshold=int(30e6))
    toggle_moving = ToggleMovingBlocksCallback(threshold=int(40e6))

    # Save models at specific timesteps:
    save_thresholds = [10e6, 20e6, 30e6, 40e6, 50e6]
    save_paths = [
        "landing_model_10M", 
        "landing_wind_model_wind_20M", 
        "landing_wind_static_model_30M", 
        "landing_wind_static_donuts_model_donuts_40M", 
        "landing_wind_static_donuts_moving_model_50M"
    ]
    save_callback = SaveModelCallback(thresholds=save_thresholds, save_paths=save_paths)

    #---- Choose the model based on the algorithm name ----#
    if algorithm_name == "PPO":
        model = PPO("MlpPolicy", env, verbose=1, gamma=gamma_value, tensorboard_log=tensorboard_log_dir, device="cpu")
    elif algorithm_name == "A2C":
        model = A2C("MlpPolicy", env, verbose=1, gamma=gamma_value, tensorboard_log=tensorboard_log_dir, device="cpu")
    elif algorithm_name == "DDPG":
        n_actions = env.action_space.shape[-1]
        action_noise = NormalActionNoise(mean=np.zeros(n_actions), sigma=0.1 * np.ones(n_actions))
        model = DDPG("MlpPolicy", env, verbose=1, gamma=gamma_value, action_noise=action_noise, tensorboard_log=tensorboard_log_dir, device="cpu")
    elif algorithm_name == "TD3":
        n_actions = env.action_space.shape[-1]
        action_noise = NormalActionNoise(mean=np.zeros(n_actions), sigma=0.1 * np.ones(n_actions))
        model = TD3("MlpPolicy", env, verbose=1, gamma=gamma_value, action_noise=action_noise, tensorboard_log=tensorboard_log_dir, device="cpu")
    elif algorithm_name == "SAC":
        model = SAC("MlpPolicy", env, verbose=1, gamma=gamma_value, tensorboard_log=tensorboard_log_dir, device="cpu", ent_coef='auto', target_entropy='auto')
    elif algorithm_name == "ARS":
        model = ARS("MlpPolicy", env, verbose=1, learning_rate=0.02, delta_std=0.05, n_delta=8, n_top=8, tensorboard_log=tensorboard_log_dir, device="cpu")
    elif algorithm_name == "CROSSQ":
        model = CrossQ("MlpPolicy", env, verbose=1, gamma=gamma_value,
                       tensorboard_log=tensorboard_log_dir, device="cpu")
    elif algorithm_name == "TQC":
        policy_kwargs = dict(n_quantiles=25, n_critics=2)
        model = TQC("MlpPolicy", env, verbose=1, gamma=gamma_value,
                    tensorboard_log=tensorboard_log_dir, device="cpu",
                    top_quantiles_to_drop_per_net=2, policy_kwargs=policy_kwargs)
    elif algorithm_name == "TRPO":
        model = TRPO("MlpPolicy", env, verbose=1, gamma=gamma_value, tensorboard_log=tensorboard_log_dir, device="cpu")

    else:
        raise ValueError(f"Invalid algorithm name: {args.algorithm_name}")

    # For ARS, asynchronous evaluation is experimental and callbacks are not fully supported.
    if algorithm_name not in ["ARS"]:
        eval_callback = EvalCallback(
            env,
            best_model_save_path=tensorboard_log_dir,
            log_path=tensorboard_log_dir,
            eval_freq=10000,
            verbose=1
        )
<<<<<<< HEAD
        model.learn(total_timesteps=50e6, callback=[reward_callback, toggle_wind, toggle_static, toggle_donuts, toggle_moving, save_callback, eval_callback], progress_bar=True)
=======
        # model.learn(total_timesteps=15e6, callback=eval_callback, progress_bar=True)
        model.learn(total_timesteps=5e6, callback=[eval_callback, reward_callback], progress_bar=True)
        # model.learn(total_timesteps=10e6, callback=[eval_callback, toggle_callback], progress_bar=True)
        # model.learn(
        #     total_timesteps=10e6, 
        #     callback=[eval_callback, reward_callback, toggle_callback], 
        #     progress_bar=True
        # )
>>>>>>> 67b72c34
    else:
        model.learn(total_timesteps=50e6, callback=[reward_callback, toggle_wind, toggle_static, toggle_donuts, toggle_moving, save_callback], progress_bar=True)
    
    model.save(f"{args.model_name_to_save}")
    
    env.close()

if __name__ == "__main__":
    main()<|MERGE_RESOLUTION|>--- conflicted
+++ resolved
@@ -196,11 +196,7 @@
                 self._groundEffect(clipped_action)
 
             p_s = self.rng.uniform(0, 1) # Probability for wind at each step
-<<<<<<< HEAD
             if self._wind_effect_active and p_s < 0.3:
-=======
-            if self.enable_wind and p_s < 0.3 and self.wind_active:
->>>>>>> 67b72c34
                 self._dragWind()
 
             self.last_clipped_action = clipped_action
@@ -413,18 +409,7 @@
             eval_freq=10000,
             verbose=1
         )
-<<<<<<< HEAD
         model.learn(total_timesteps=50e6, callback=[reward_callback, toggle_wind, toggle_static, toggle_donuts, toggle_moving, save_callback, eval_callback], progress_bar=True)
-=======
-        # model.learn(total_timesteps=15e6, callback=eval_callback, progress_bar=True)
-        model.learn(total_timesteps=5e6, callback=[eval_callback, reward_callback], progress_bar=True)
-        # model.learn(total_timesteps=10e6, callback=[eval_callback, toggle_callback], progress_bar=True)
-        # model.learn(
-        #     total_timesteps=10e6, 
-        #     callback=[eval_callback, reward_callback, toggle_callback], 
-        #     progress_bar=True
-        # )
->>>>>>> 67b72c34
     else:
         model.learn(total_timesteps=50e6, callback=[reward_callback, toggle_wind, toggle_static, toggle_donuts, toggle_moving, save_callback], progress_bar=True)
     
